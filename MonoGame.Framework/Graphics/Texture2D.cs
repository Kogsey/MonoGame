--- conflicted
+++ resolved
@@ -676,11 +676,6 @@
                     pixels[i] = (int)((pixel & 0xFF00FF00) | ((pixel & 0x00FF0000) >> 16) | ((pixel & 0x000000FF) << 16));
                 }
 
-<<<<<<< HEAD
-            return texture;
- 
-#elif WINDOWS_STOREAPP
-=======
                 Texture2D texture = null;
                 Threading.BlockOnUIThread(() =>
                 {
@@ -690,8 +685,9 @@
 
                 return texture;
             }
-#elif WINRT
->>>>>>> 52d5e165
+
+#elif WINDOWS_STOREAPP
+
             // For reference this implementation was ultimately found through this post:
             // http://stackoverflow.com/questions/9602102/loading-textures-with-sharpdx-in-metro 
             Texture2D toReturn = null;
