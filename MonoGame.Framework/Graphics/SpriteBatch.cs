--- conflicted
+++ resolved
@@ -319,46 +319,6 @@
 				this, text, position, color, 0, Vector2.Zero, Vector2.One, SpriteEffects.None, 0f);
 		}
 
-<<<<<<< HEAD
-		public void DrawString (SpriteFont spriteFont, 
-			string text, 
-			Vector2 position,
-			Color color,
-			float rotation,
-			Vector2 origin,
-			Vector2 scale,
-			SpriteEffects effects,
-			float depth)
-		{			
-			if (spriteFont == null) {
-				throw new ArgumentException ("spriteFont");
-			}
-
-			Vector2 p = new Vector2 (-origin.X,-origin.Y);
-
-			float sin = (float)Math.Sin (rotation);
-			float cos = (float)Math.Cos (rotation);
-
-			foreach (char c in text) {
-				if (c == '\n') {
-					p.Y += spriteFont.LineSpacing;
-					p.X = -origin.X;
-					continue;
-				}
-				if (spriteFont.characterData.ContainsKey (c) == false) 
-					continue;
-				GlyphData g = spriteFont.characterData [c];
-
-				SpriteBatchItem item = _batcher.CreateBatchItem ();
-
-				item.Depth = depth;
-				item.TextureID = spriteFont._texture.glTexture;
-
-				texCoordTL.X = g.Glyph.X / (float)spriteFont._texture.Width;
-				texCoordTL.Y = g.Glyph.Y / (float)spriteFont._texture.Height;
-				texCoordBR.X = (g.Glyph.X + g.Glyph.Width) / (float)spriteFont._texture.Width;
-				texCoordBR.Y = (g.Glyph.Y + g.Glyph.Height) / (float)spriteFont._texture.Height;
-=======
 		public void DrawString (
 			SpriteFont spriteFont, string text, Vector2 position, Color color,
 			float rotation, Vector2 origin, float scale, SpriteEffects effects, float depth)
@@ -369,7 +329,6 @@
 			var scaleVec = new Vector2 (scale, scale);
 			spriteFont.DrawInto (this, text, position, color, rotation, origin, scaleVec, effects, depth);
 		}
->>>>>>> 442ec02e
 
 		public void DrawString (
 			SpriteFont spriteFont, string text, Vector2 position, Color color,
