--- conflicted
+++ resolved
@@ -283,11 +283,7 @@
             //        Now that things are more unified, it may be possible to
             //        consolidate this logic back into the Game class.
             //        Regardless, an empty implementation is not correct.
-<<<<<<< HEAD
-			
-=======
             _platform.ResetElapsedTime();
->>>>>>> 245c492f
         }
 
         public void Run()
